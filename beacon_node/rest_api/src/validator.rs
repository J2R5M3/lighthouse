use crate::helpers::{
    check_content_type_for_json, parse_pubkey, publish_attestation_to_network,
    publish_beacon_block_to_network,
};
use crate::response_builder::ResponseBuilder;
use crate::{ApiError, ApiResult, BoxFut, NetworkChannel, UrlQuery};
use beacon_chain::{
    AttestationProcessingOutcome, BeaconChain, BeaconChainTypes, BlockProcessingOutcome,
};
use bls::PublicKey;
use futures::future::Future;
use futures::stream::Stream;
use hyper::{Body, Request};
use serde::{Deserialize, Serialize};
use slog::{info, warn, Logger};
use ssz_derive::{Decode, Encode};
use std::sync::Arc;
use types::beacon_state::EthSpec;
use types::{Attestation, BeaconBlock, CommitteeIndex, Epoch, RelativeEpoch, Slot};

#[derive(PartialEq, Debug, Serialize, Deserialize, Clone)]
pub struct ValidatorDuty {
    /// The validator's BLS public key, uniquely identifying them. _48-bytes, hex encoded with 0x prefix, case insensitive._
    pub validator_pubkey: PublicKey,
    /// The slot at which the validator must attest.
    pub attestation_slot: Option<Slot>,
    /// The index of the committee within `slot` of which the validator is a member.
    pub attestation_committee_index: Option<CommitteeIndex>,
    /// The position of the validator in the committee.
    pub attestation_committee_position: Option<usize>,
    /// The slot in which a validator must propose a block, or `null` if block production is not required.
    pub block_proposal_slot: Option<Slot>,
}

#[derive(PartialEq, Debug, Serialize, Deserialize, Clone, Encode, Decode)]
pub struct BulkValidatorDutiesRequest {
    pub epoch: Epoch,
    pub pubkeys: Vec<PublicKey>,
}

/// HTTP Handler to retrieve a the duties for a set of validators during a particular epoch. This
/// method allows for collecting bulk sets of validator duties without risking exceeding the max
/// URL length with query pairs.
pub fn post_validator_duties<T: BeaconChainTypes>(
    req: Request<Body>,
    beacon_chain: Arc<BeaconChain<T>>,
) -> BoxFut {
    let response_builder = ResponseBuilder::new(&req);

    let future = req
        .into_body()
        .concat2()
        .map_err(|e| ApiError::ServerError(format!("Unable to get request body: {:?}", e)))
        .and_then(|chunks| {
            serde_json::from_slice::<BulkValidatorDutiesRequest>(&chunks).map_err(|e| {
                ApiError::BadRequest(format!(
                    "Unable to parse JSON into BulkValidatorDutiesRequest: {:?}",
                    e
                ))
            })
        })
        .and_then(|bulk_request| {
            return_validator_duties(beacon_chain, bulk_request.epoch, bulk_request.pubkeys)
        })
        .and_then(|duties| response_builder?.body_no_ssz(&duties));

    Box::new(future)
}

/// HTTP Handler to retrieve a the duties for a set of validators during a particular epoch
///
/// The given `epoch` must be within one epoch of the current epoch.
pub fn get_validator_duties<T: BeaconChainTypes>(
    req: Request<Body>,
    beacon_chain: Arc<BeaconChain<T>>,
) -> ApiResult {
    let query = UrlQuery::from_request(&req)?;

    let epoch = query.epoch()?;
    let validator_pubkeys = query
        .all_of("validator_pubkeys")?
        .iter()
        .map(|validator_pubkey_str| parse_pubkey(validator_pubkey_str))
        .collect::<Result<_, _>>()?;

    let duties = return_validator_duties(beacon_chain, epoch, validator_pubkeys)?;

    ResponseBuilder::new(&req)?.body_no_ssz(&duties)
}

fn return_validator_duties<T: BeaconChainTypes>(
    beacon_chain: Arc<BeaconChain<T>>,
    epoch: Epoch,
    validator_pubkeys: Vec<PublicKey>,
) -> Result<Vec<ValidatorDuty>, ApiError> {
<<<<<<< HEAD
    let head_epoch = beacon_chain.head().beacon_state.current_epoch();

    let mut state = if RelativeEpoch::from_epoch(head_epoch, epoch).is_err() {
        beacon_chain.head().beacon_state
    } else {
        beacon_chain
            .state_at_slot(epoch.start_slot(T::EthSpec::slots_per_epoch()))
            .map_err(|e| {
                ApiError::ServerError(format!("Unable to load state for epoch {}: {:?}", epoch, e))
            })?
=======
    let slots_per_epoch = T::EthSpec::slots_per_epoch();
    let head_epoch = beacon_chain.head().beacon_state.current_epoch();

    let mut state = if RelativeEpoch::from_epoch(head_epoch, epoch).is_ok() {
        beacon_chain.head().beacon_state
    } else {
        let slot = if epoch > head_epoch {
            // Move to the first slot of the epoch prior to the request.
            //
            // Taking advantage of saturating epoch subtraction.
            (epoch - 1).start_slot(slots_per_epoch)
        } else {
            // Move to the end of the epoch following the target.
            //
            // Taking advantage of saturating epoch subtraction.
            (epoch + 2).start_slot(slots_per_epoch) - 1
        };

        beacon_chain.state_at_slot(slot).map_err(|e| {
            ApiError::ServerError(format!("Unable to load state for epoch {}: {:?}", epoch, e))
        })?
>>>>>>> 34e6e6f9
    };

    let relative_epoch = RelativeEpoch::from_epoch(state.current_epoch(), epoch)
        .map_err(|_| ApiError::ServerError(String::from("Loaded state is in the wrong epoch")))?;

    state
        .build_committee_cache(relative_epoch, &beacon_chain.spec)
        .map_err(|e| ApiError::ServerError(format!("Unable to build committee cache: {:?}", e)))?;
    state
        .update_pubkey_cache()
        .map_err(|e| ApiError::ServerError(format!("Unable to build pubkey cache: {:?}", e)))?;

    // Get a list of all validators for this epoch.
    //
    // Used for quickly determining the slot for a proposer.
    let validator_proposers: Vec<(usize, Slot)> = epoch
        .slot_iter(T::EthSpec::slots_per_epoch())
        .map(|slot| {
            state
                .get_beacon_proposer_index(slot, &beacon_chain.spec)
                .map(|i| (i, slot))
                .map_err(|e| {
                    ApiError::ServerError(format!(
                        "Unable to get proposer index for validator: {:?}",
                        e
                    ))
                })
        })
        .collect::<Result<Vec<_>, _>>()?;

    validator_pubkeys
        .into_iter()
        .map(|validator_pubkey| {
            if let Some(validator_index) =
                state.get_validator_index(&validator_pubkey).map_err(|e| {
                    ApiError::ServerError(format!("Unable to read pubkey cache: {:?}", e))
                })?
            {
                let duties = state
                    .get_attestation_duties(validator_index, relative_epoch)
                    .map_err(|e| {
                        ApiError::ServerError(format!(
                            "Unable to obtain attestation duties: {:?}",
                            e
                        ))
                    })?;

                let block_proposal_slot = validator_proposers
                    .iter()
                    .find(|(i, _slot)| validator_index == *i)
                    .map(|(_i, slot)| *slot);

                Ok(ValidatorDuty {
                    validator_pubkey,
                    attestation_slot: duties.map(|d| d.slot),
                    attestation_committee_index: duties.map(|d| d.index),
                    attestation_committee_position: duties.map(|d| d.committee_position),
                    block_proposal_slot,
                })
            } else {
                Ok(ValidatorDuty {
                    validator_pubkey,
                    attestation_slot: None,
                    attestation_committee_index: None,
                    attestation_committee_position: None,
                    block_proposal_slot: None,
                })
            }
        })
        .collect::<Result<Vec<_>, ApiError>>()
}

/// HTTP Handler to produce a new BeaconBlock from the current state, ready to be signed by a validator.
pub fn get_new_beacon_block<T: BeaconChainTypes>(
    req: Request<Body>,
    beacon_chain: Arc<BeaconChain<T>>,
) -> ApiResult {
    let query = UrlQuery::from_request(&req)?;

    let slot = query.slot()?;
    let randao_reveal = query.randao_reveal()?;

    let (new_block, _state) = beacon_chain
        .produce_block(randao_reveal, slot)
        .map_err(|e| {
            ApiError::ServerError(format!(
                "Beacon node is not able to produce a block: {:?}",
                e
            ))
        })?;

    ResponseBuilder::new(&req)?.body(&new_block)
}

/// HTTP Handler to publish a BeaconBlock, which has been signed by a validator.
pub fn publish_beacon_block<T: BeaconChainTypes>(
    req: Request<Body>,
    beacon_chain: Arc<BeaconChain<T>>,
    network_chan: NetworkChannel,
    log: Logger,
) -> BoxFut {
    try_future!(check_content_type_for_json(&req));
    let response_builder = ResponseBuilder::new(&req);

    let body = req.into_body();
    Box::new(body
        .concat2()
        .map_err(|e| ApiError::ServerError(format!("Unable to get request body: {:?}",e)))
        .and_then(|chunks| {
            serde_json::from_slice(&chunks).map_err(|e| ApiError::BadRequest(format!("Unable to parse JSON into BeaconBlock: {:?}",e)))
        })
        .and_then(move |block: BeaconBlock<T::EthSpec>| {
            let slot = block.slot;
            match beacon_chain.process_block(block.clone()) {
                Ok(BlockProcessingOutcome::Processed { block_root }) => {
                    // Block was processed, publish via gossipsub
                    info!(log, "Processed valid block from API, transmitting to network."; "block_slot" => slot, "block_root" => format!("{}", block_root));
                    publish_beacon_block_to_network::<T>(network_chan, block)
                }
                Ok(outcome) => {
                    warn!(log, "BeaconBlock could not be processed, but is being sent to the network anyway."; "outcome" => format!("{:?}", outcome));
                    publish_beacon_block_to_network::<T>(network_chan, block)?;
                    Err(ApiError::ProcessingError(format!(
                        "The BeaconBlock could not be processed, but has still been published: {:?}",
                        outcome
                    )))
                }
                Err(e) => {
                    Err(ApiError::ServerError(format!(
                        "Error while processing block: {:?}",
                        e
                    )))
                }
            }
        }).and_then(|_| {
            response_builder?.body_no_ssz(&())
        }))
}

/// HTTP Handler to produce a new Attestation from the current state, ready to be signed by a validator.
pub fn get_new_attestation<T: BeaconChainTypes>(
    req: Request<Body>,
    beacon_chain: Arc<BeaconChain<T>>,
) -> ApiResult {
    let query = UrlQuery::from_request(&req)?;

    let slot = query.slot()?;
    let index = query.committee_index()?;

    let attestation = beacon_chain
        .produce_attestation(slot, index)
        .map_err(|e| ApiError::BadRequest(format!("Unable to produce attestation: {:?}", e)))?;

    ResponseBuilder::new(&req)?.body(&attestation)
}

/// HTTP Handler to publish an Attestation, which has been signed by a validator.
pub fn publish_attestation<T: BeaconChainTypes>(
    req: Request<Body>,
    beacon_chain: Arc<BeaconChain<T>>,
    network_chan: NetworkChannel,
    log: Logger,
) -> BoxFut {
    try_future!(check_content_type_for_json(&req));
    let response_builder = ResponseBuilder::new(&req);

    Box::new(req
        .into_body()
        .concat2()
        .map_err(|e| ApiError::ServerError(format!("Unable to get request body: {:?}",e)))
        .map(|chunk| chunk.iter().cloned().collect::<Vec<u8>>())
        .and_then(|chunks| {
            serde_json::from_slice(&chunks.as_slice()).map_err(|e| {
                ApiError::BadRequest(format!(
                    "Unable to deserialize JSON into a BeaconBlock: {:?}",
                    e
                ))
            })
        })
        .and_then(move |attestation: Attestation<T::EthSpec>| {
            match beacon_chain.process_attestation(attestation.clone()) {
                Ok(AttestationProcessingOutcome::Processed) => {
                    // Block was processed, publish via gossipsub
                    info!(log, "Processed valid attestation from API, transmitting to network.");
                    publish_attestation_to_network::<T>(network_chan, attestation)
                }
                Ok(outcome) => {
                    warn!(log, "Attestation could not be processed, but is being sent to the network anyway."; "outcome" => format!("{:?}", outcome));
                    publish_attestation_to_network::<T>(network_chan, attestation)?;
                    Err(ApiError::ProcessingError(format!(
                        "The Attestation could not be processed, but has still been published: {:?}",
                        outcome
                    )))
                }
                Err(e) => {
                    Err(ApiError::ServerError(format!(
                        "Error while processing attestation: {:?}",
                        e
                    )))
                }
            }
        }).and_then(|_| {
        response_builder?.body_no_ssz(&())
    }))
}<|MERGE_RESOLUTION|>--- conflicted
+++ resolved
@@ -93,18 +93,6 @@
     epoch: Epoch,
     validator_pubkeys: Vec<PublicKey>,
 ) -> Result<Vec<ValidatorDuty>, ApiError> {
-<<<<<<< HEAD
-    let head_epoch = beacon_chain.head().beacon_state.current_epoch();
-
-    let mut state = if RelativeEpoch::from_epoch(head_epoch, epoch).is_err() {
-        beacon_chain.head().beacon_state
-    } else {
-        beacon_chain
-            .state_at_slot(epoch.start_slot(T::EthSpec::slots_per_epoch()))
-            .map_err(|e| {
-                ApiError::ServerError(format!("Unable to load state for epoch {}: {:?}", epoch, e))
-            })?
-=======
     let slots_per_epoch = T::EthSpec::slots_per_epoch();
     let head_epoch = beacon_chain.head().beacon_state.current_epoch();
 
@@ -126,7 +114,6 @@
         beacon_chain.state_at_slot(slot).map_err(|e| {
             ApiError::ServerError(format!("Unable to load state for epoch {}: {:?}", epoch, e))
         })?
->>>>>>> 34e6e6f9
     };
 
     let relative_epoch = RelativeEpoch::from_epoch(state.current_epoch(), epoch)
