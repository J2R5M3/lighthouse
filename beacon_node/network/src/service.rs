use crate::error;
use crate::message_handler::{HandlerMessage, MessageHandler};
use crate::NetworkConfig;
use beacon_chain::{BeaconChain, BeaconChainTypes};
use core::marker::PhantomData;
use eth2_libp2p::Service as LibP2PService;
use eth2_libp2p::Topic;
use eth2_libp2p::{Enr, Libp2pEvent, Multiaddr, PeerId, Swarm};
use eth2_libp2p::{PubsubMessage, RPCEvent};
use futures::prelude::*;
use futures::Stream;
use parking_lot::Mutex;
use slog::{debug, info, o, trace};
use std::sync::Arc;
use tokio::runtime::TaskExecutor;
use tokio::sync::{mpsc, oneshot};

/// Service that handles communication between internal services and the eth2_libp2p network service.
pub struct Service<T: BeaconChainTypes> {
    libp2p_service: Arc<Mutex<LibP2PService>>,
    libp2p_port: u16,
    _libp2p_exit: oneshot::Sender<()>,
    _network_send: mpsc::UnboundedSender<NetworkMessage>,
    _phantom: PhantomData<T>, //message_handler: MessageHandler,
                              //message_handler_send: Sender<HandlerMessage>
}

impl<T: BeaconChainTypes + 'static> Service<T> {
    pub fn new(
        beacon_chain: Arc<BeaconChain<T>>,
        config: &NetworkConfig,
        executor: &TaskExecutor,
        log: slog::Logger,
    ) -> error::Result<(Arc<Self>, mpsc::UnboundedSender<NetworkMessage>)> {
        // build the network channel
        let (network_send, network_recv) = mpsc::unbounded_channel::<NetworkMessage>();
        // launch message handler thread
        let message_handler_log = log.new(o!("Service" => "MessageHandler"));
        let message_handler_send = MessageHandler::spawn(
            beacon_chain,
            network_send.clone(),
            executor,
            message_handler_log,
        )?;

        // launch libp2p service
        let libp2p_log = log.new(o!("Service" => "Libp2p"));
        let libp2p_service = Arc::new(Mutex::new(LibP2PService::new(config.clone(), libp2p_log)?));

        // TODO: Spawn thread to handle libp2p messages and pass to message handler thread.
        let libp2p_exit = spawn_service(
            libp2p_service.clone(),
            network_recv,
            message_handler_send,
            executor,
            log,
        )?;
        let network_service = Service {
            libp2p_service,
            libp2p_port: config.libp2p_port,
            _libp2p_exit: libp2p_exit,
            _network_send: network_send.clone(),
            _phantom: PhantomData,
        };

        Ok((Arc::new(network_service), network_send))
    }

    /// Returns the local ENR from the underlying Discv5 behaviour that external peers may connect
    /// to.
    pub fn local_enr(&self) -> Enr {
        self.libp2p_service
            .lock()
            .swarm
            .discovery()
            .local_enr()
            .clone()
    }

    /// Returns the local libp2p PeerID.
    pub fn local_peer_id(&self) -> PeerId {
        self.libp2p_service.lock().local_peer_id.clone()
    }

    /// Returns the list of `Multiaddr` that the underlying libp2p instance is listening on.
    pub fn listen_multiaddrs(&self) -> Vec<Multiaddr> {
        Swarm::listeners(&self.libp2p_service.lock().swarm)
            .cloned()
            .collect()
    }

<<<<<<< HEAD
=======
    /// Returns the libp2p port that this node has been configured to listen using.
    pub fn listen_port(&self) -> u16 {
        self.libp2p_port
    }

>>>>>>> 0c3fdcd5
    /// Returns the number of libp2p connected peers.
    pub fn connected_peers(&self) -> usize {
        self.libp2p_service.lock().swarm.connected_peers()
    }

    /// Returns the set of `PeerId` that are connected via libp2p.
    pub fn connected_peer_set(&self) -> Vec<PeerId> {
        self.libp2p_service
            .lock()
            .swarm
            .discovery()
            .connected_peer_set()
            .iter()
            .cloned()
            .collect()
    }

    /// Provides a reference to the underlying libp2p service.
    pub fn libp2p_service(&self) -> Arc<Mutex<LibP2PService>> {
        self.libp2p_service.clone()
    }
}

fn spawn_service(
    libp2p_service: Arc<Mutex<LibP2PService>>,
    network_recv: mpsc::UnboundedReceiver<NetworkMessage>,
    message_handler_send: mpsc::UnboundedSender<HandlerMessage>,
    executor: &TaskExecutor,
    log: slog::Logger,
) -> error::Result<tokio::sync::oneshot::Sender<()>> {
    let (network_exit, exit_rx) = tokio::sync::oneshot::channel();

    // spawn on the current executor
    executor.spawn(
        network_service(
            libp2p_service,
            network_recv,
            message_handler_send,
            log.clone(),
        )
        // allow for manual termination
        .select(exit_rx.then(|_| Ok(())))
        .then(move |_| {
            info!(log.clone(), "Network service shutdown");
            Ok(())
        }),
    );

    Ok(network_exit)
}

//TODO: Potentially handle channel errors
fn network_service(
    libp2p_service: Arc<Mutex<LibP2PService>>,
    mut network_recv: mpsc::UnboundedReceiver<NetworkMessage>,
    mut message_handler_send: mpsc::UnboundedSender<HandlerMessage>,
    log: slog::Logger,
) -> impl futures::Future<Item = (), Error = eth2_libp2p::error::Error> {
    futures::future::poll_fn(move || -> Result<_, eth2_libp2p::error::Error> {
        // if the network channel is not ready, try the swarm
        loop {
            // poll the network channel
            match network_recv.poll() {
                Ok(Async::Ready(Some(message))) => match message {
                    NetworkMessage::Send(peer_id, outgoing_message) => match outgoing_message {
                        OutgoingMessage::RPC(rpc_event) => {
                            trace!(log, "Sending RPC Event: {:?}", rpc_event);
                            libp2p_service.lock().swarm.send_rpc(peer_id, rpc_event);
                        }
                    },
                    NetworkMessage::Publish { topics, message } => {
                        debug!(log, "Sending pubsub message"; "topics" => format!("{:?}",topics));
                        libp2p_service.lock().swarm.publish(topics, message);
                    }
                },
                Ok(Async::NotReady) => break,
                Ok(Async::Ready(None)) => {
                    return Err(eth2_libp2p::error::Error::from("Network channel closed"));
                }
                Err(_) => {
                    return Err(eth2_libp2p::error::Error::from("Network channel error"));
                }
            }
        }

        loop {
            // poll the swarm
            match libp2p_service.lock().poll() {
                Ok(Async::Ready(Some(event))) => match event {
                    Libp2pEvent::RPC(peer_id, rpc_event) => {
                        trace!(log, "RPC Event: RPC message received: {:?}", rpc_event);
                        message_handler_send
                            .try_send(HandlerMessage::RPC(peer_id, rpc_event))
                            .map_err(|_| "Failed to send RPC to handler")?;
                    }
                    Libp2pEvent::PeerDialed(peer_id) => {
                        debug!(log, "Peer Dialed: {:?}", peer_id);
                        message_handler_send
                            .try_send(HandlerMessage::PeerDialed(peer_id))
                            .map_err(|_| "Failed to send PeerDialed to handler")?;
                    }
                    Libp2pEvent::PeerDisconnected(peer_id) => {
                        debug!(log, "Peer Disconnected: {:?}", peer_id);
                        message_handler_send
                            .try_send(HandlerMessage::PeerDisconnected(peer_id))
                            .map_err(|_| "Failed to send PeerDisconnected to handler")?;
                    }
                    Libp2pEvent::PubsubMessage {
                        source, message, ..
                    } => {
                        //TODO: Decide if we need to propagate the topic upwards. (Potentially for
                        //attestations)
                        message_handler_send
                            .try_send(HandlerMessage::PubsubMessage(source, message))
                            .map_err(|_| " failed to send pubsub message to handler")?;
                    }
                },
                Ok(Async::Ready(None)) => unreachable!("Stream never ends"),
                Ok(Async::NotReady) => break,
                Err(_) => break,
            }
        }

        Ok(Async::NotReady)
    })
}

/// Types of messages that the network service can receive.
#[derive(Debug)]
pub enum NetworkMessage {
    /// Send a message to libp2p service.
    //TODO: Define typing for messages across the wire
    Send(PeerId, OutgoingMessage),
    /// Publish a message to pubsub mechanism.
    Publish {
        topics: Vec<Topic>,
        message: PubsubMessage,
    },
}

/// Type of outgoing messages that can be sent through the network service.
#[derive(Debug)]
pub enum OutgoingMessage {
    /// Send an RPC request/response.
    RPC(RPCEvent),
}<|MERGE_RESOLUTION|>--- conflicted
+++ resolved
@@ -89,14 +89,11 @@
             .collect()
     }
 
-<<<<<<< HEAD
-=======
     /// Returns the libp2p port that this node has been configured to listen using.
     pub fn listen_port(&self) -> u16 {
         self.libp2p_port
     }
 
->>>>>>> 0c3fdcd5
     /// Returns the number of libp2p connected peers.
     pub fn connected_peers(&self) -> usize {
         self.libp2p_service.lock().swarm.connected_peers()
