--- conflicted
+++ resolved
@@ -902,7 +902,7 @@
             // Only log a warning if our head is in a reasonable place to verify this attestation.
             // This avoids excess logging during syncing.
             if head_epoch + 1 >= attestation_epoch {
-                warn!(
+                debug!(
                     self.log,
                     "Dropped attestation for unknown block";
                     "block" => format!("{}", attestation.data.beacon_block_root)
@@ -1504,18 +1504,7 @@
             let previous_slot = self.head_info().slot;
             let new_slot = beacon_block.slot;
 
-<<<<<<< HEAD
-            // Note: this will declare a re-org if we skip `SLOTS_PER_HISTORICAL_ROOT` blocks
-            // between calls to fork choice without swapping between chains. This seems like an
-            // extreme-enough scenario that a warning is fine.
-            let is_reorg = self.head().beacon_block_root
-                != beacon_state
-                    .get_block_root(self.head().beacon_block.slot)
-                    .map(|root| *root)
-                    .unwrap_or_else(|_| Hash256::random());
-=======
             let is_reorg = self.head_info().block_root != beacon_block.parent_root;
->>>>>>> 988059bc
 
             // If we switched to a new chain (instead of building atop the present chain).
             if is_reorg {
