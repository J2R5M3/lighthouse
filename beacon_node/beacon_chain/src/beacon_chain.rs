use crate::checkpoint::CheckPoint;
use crate::checkpoint_cache::CheckPointCache;
use crate::errors::{BeaconChainError as Error, BlockProductionError};
use crate::eth1_chain::{Eth1Chain, Eth1ChainBackend};
use crate::events::{EventHandler, EventKind};
use crate::fork_choice::{Error as ForkChoiceError, ForkChoice};
use crate::head_tracker::HeadTracker;
use crate::metrics;
use crate::persisted_beacon_chain::{PersistedBeaconChain, BEACON_CHAIN_DB_KEY};
use lmd_ghost::LmdGhost;
use operation_pool::DepositInsertStatus;
use operation_pool::{OperationPool, PersistedOperationPool};
use parking_lot::RwLock;
use slog::{debug, error, info, trace, warn, Logger};
use slot_clock::SlotClock;
use ssz::Encode;
use state_processing::per_block_processing::{
    errors::{
        AttestationValidationError, AttesterSlashingValidationError, DepositValidationError,
        ExitValidationError, ProposerSlashingValidationError,
    },
    verify_attestation_for_state, VerifySignatures,
};
use state_processing::{
    per_block_processing, per_slot_processing, BlockProcessingError, BlockSignatureStrategy,
};
use std::fs;
use std::io::prelude::*;
use std::sync::Arc;
use std::time::{Duration, Instant};
use store::iter::{
    BlockRootsIterator, ReverseBlockRootIterator, ReverseStateRootIterator, StateRootsIterator,
};
use store::{Error as DBError, Migrate, Store};
use tree_hash::TreeHash;
use types::*;

// Text included in blocks.
// Must be 32-bytes or panic.
//
//                          |-------must be this long------|
pub const GRAFFITI: &str = "sigp/lighthouse-0.0.0-prerelease";

/// If true, everytime a block is processed the pre-state, post-state and block are written to SSZ
/// files in the temp directory.
///
/// Only useful for testing.
const WRITE_BLOCK_PROCESSING_SSZ: bool = cfg!(feature = "write_ssz_files");

#[derive(Debug, PartialEq)]
pub enum BlockProcessingOutcome {
    /// Block was valid and imported into the block graph.
    Processed { block_root: Hash256 },
    /// The blocks parent_root is unknown.
    ParentUnknown { parent: Hash256 },
    /// The block slot is greater than the present slot.
    FutureSlot {
        present_slot: Slot,
        block_slot: Slot,
    },
    /// The block state_root does not match the generated state.
    StateRootMismatch { block: Hash256, local: Hash256 },
    /// The block was a genesis block, these blocks cannot be re-imported.
    GenesisBlock,
    /// The slot is finalized, no need to import.
    WouldRevertFinalizedSlot {
        block_slot: Slot,
        finalized_slot: Slot,
    },
    /// Block is already known, no need to re-import.
    BlockIsAlreadyKnown,
    /// The block could not be applied to the state, it is invalid.
    PerBlockProcessingError(BlockProcessingError),
}

#[derive(Debug, PartialEq)]
pub enum AttestationProcessingOutcome {
    Processed,
    EmptyAggregationBitfield,
    UnknownHeadBlock {
        beacon_block_root: Hash256,
    },
    /// The attestation is attesting to a state that is later than itself. (Viz., attesting to the
    /// future).
    AttestsToFutureState {
        state: Slot,
        attestation: Slot,
    },
    /// The slot is finalized, no need to import.
    FinalizedSlot {
        attestation: Epoch,
        finalized: Epoch,
    },
    Invalid(AttestationValidationError),
}

pub struct HeadInfo {
    pub slot: Slot,
    pub block_root: Hash256,
    pub state_root: Hash256,
    pub finalized_checkpoint: types::Checkpoint,
}

pub trait BeaconChainTypes: Send + Sync + 'static {
    type Store: store::Store<Self::EthSpec>;
    type StoreMigrator: store::Migrate<Self::Store, Self::EthSpec>;
    type SlotClock: slot_clock::SlotClock;
    type LmdGhost: LmdGhost<Self::Store, Self::EthSpec>;
    type Eth1Chain: Eth1ChainBackend<Self::EthSpec>;
    type EthSpec: types::EthSpec;
    type EventHandler: EventHandler<Self::EthSpec>;
}

/// Represents the "Beacon Chain" component of Ethereum 2.0. Allows import of blocks and block
/// operations and chooses a canonical head.
pub struct BeaconChain<T: BeaconChainTypes> {
    pub spec: ChainSpec,
    /// Persistent storage for blocks, states, etc. Typically an on-disk store, such as LevelDB.
    pub store: Arc<T::Store>,
    /// Database migrator for running background maintenance on the store.
    pub store_migrator: T::StoreMigrator,
    /// Reports the current slot, typically based upon the system clock.
    pub slot_clock: T::SlotClock,
    /// Stores all operations (e.g., `Attestation`, `Deposit`, etc) that are candidates for
    /// inclusion in a block.
    pub op_pool: OperationPool<T::EthSpec>,
    /// Provides information from the Ethereum 1 (PoW) chain.
    pub eth1_chain: Option<Eth1Chain<T::Eth1Chain, T::EthSpec>>,
    /// Stores a "snapshot" of the chain at the time the head-of-the-chain block was received.
    pub(crate) canonical_head: RwLock<CheckPoint<T::EthSpec>>,
    /// The root of the genesis block.
    pub genesis_block_root: Hash256,
    /// A state-machine that is updated with information from the network and chooses a canonical
    /// head block.
    pub fork_choice: ForkChoice<T>,
    /// A handler for events generated by the beacon chain.
    pub event_handler: T::EventHandler,
    /// Used to track the heads of the beacon chain.
    pub(crate) head_tracker: HeadTracker,
    /// Provides a small cache of `BeaconState` and `BeaconBlock`.
    pub(crate) checkpoint_cache: CheckPointCache<T::EthSpec>,
    /// Logging to CLI, etc.
    pub(crate) log: Logger,
}

type BeaconBlockAndState<T> = (BeaconBlock<T>, BeaconState<T>);

impl<T: BeaconChainTypes> BeaconChain<T> {
    /// Attempt to save this instance to `self.store`.
    pub fn persist(&self) -> Result<(), Error> {
        let timer = metrics::start_timer(&metrics::PERSIST_CHAIN);

        let canonical_head = self.head();

        let finalized_checkpoint = {
            let beacon_block_root = canonical_head.beacon_state.finalized_checkpoint.root;
            let beacon_block = self
                .store
                .get::<BeaconBlock<_>>(&beacon_block_root)?
                .ok_or_else(|| Error::MissingBeaconBlock(beacon_block_root))?;
            let beacon_state_root = beacon_block.state_root;
            let beacon_state = self
                .store
                .get_state(&beacon_state_root, Some(beacon_block.slot))?
                .ok_or_else(|| Error::MissingBeaconState(beacon_state_root))?;

            CheckPoint {
                beacon_block_root,
                beacon_block,
                beacon_state_root,
                beacon_state,
            }
        };

        let p: PersistedBeaconChain<T> = PersistedBeaconChain {
            canonical_head,
            finalized_checkpoint,
            op_pool: PersistedOperationPool::from_operation_pool(&self.op_pool),
            genesis_block_root: self.genesis_block_root,
            ssz_head_tracker: self.head_tracker.to_ssz_container(),
            fork_choice: self.fork_choice.as_ssz_container(),
        };

        let key = Hash256::from_slice(&BEACON_CHAIN_DB_KEY.as_bytes());
        self.store.put(&key, &p)?;

        metrics::stop_timer(timer);

        Ok(())
    }

    /// Returns the slot _right now_ according to `self.slot_clock`. Returns `Err` if the slot is
    /// unavailable.
    ///
    /// The slot might be unavailable due to an error with the system clock, or if the present time
    /// is before genesis (i.e., a negative slot).
    pub fn slot(&self) -> Result<Slot, Error> {
        self.slot_clock.now().ok_or_else(|| Error::UnableToReadSlot)
    }

    /// Returns the epoch _right now_ according to `self.slot_clock`. Returns `Err` if the epoch is
    /// unavailable.
    ///
    /// The epoch might be unavailable due to an error with the system clock, or if the present time
    /// is before genesis (i.e., a negative epoch).
    pub fn epoch(&self) -> Result<Epoch, Error> {
        self.slot()
            .map(|slot| slot.epoch(T::EthSpec::slots_per_epoch()))
    }

    /// Returns the beacon block body for each beacon block root in `roots`.
    ///
    /// Fails if any root in `roots` does not have a corresponding block.
    pub fn get_block_bodies(
        &self,
        roots: &[Hash256],
    ) -> Result<Vec<BeaconBlockBody<T::EthSpec>>, Error> {
        let bodies: Result<Vec<_>, _> = roots
            .iter()
            .map(|root| match self.block_at_root(*root)? {
                Some(block) => Ok(block.body),
                None => Err(Error::DBInconsistent(format!("Missing block: {}", root))),
            })
            .collect();

        Ok(bodies?)
    }

    /// Returns the beacon block header for each beacon block root in `roots`.
    ///
    /// Fails if any root in `roots` does not have a corresponding block.
    pub fn get_block_headers(&self, roots: &[Hash256]) -> Result<Vec<BeaconBlockHeader>, Error> {
        let headers: Result<Vec<BeaconBlockHeader>, _> = roots
            .iter()
            .map(|root| match self.block_at_root(*root)? {
                Some(block) => Ok(block.block_header()),
                None => Err(Error::DBInconsistent("Missing block".into())),
            })
            .collect();

        Ok(headers?)
    }

    /// Iterates across all `(block_root, slot)` pairs from the head of the chain (inclusive) to
    /// the earliest reachable ancestor (may or may not be genesis).
    ///
    /// ## Notes
    ///
    /// `slot` always decreases by `1`.
    /// - Skipped slots contain the root of the closest prior
    ///     non-skipped slot (identical to the way they are stored in `state.block_roots`) .
    /// - Iterator returns `(Hash256, Slot)`.
    /// - As this iterator starts at the `head` of the chain (viz., the best block), the first slot
    ///     returned may be earlier than the wall-clock slot.
    pub fn rev_iter_block_roots(&self) -> ReverseBlockRootIterator<T::EthSpec, T::Store> {
        let head = self.head();

        let iter = BlockRootsIterator::owned(self.store.clone(), head.beacon_state);

        ReverseBlockRootIterator::new((head.beacon_block_root, head.beacon_block.slot), iter)
    }

    pub fn forwards_iter_block_roots(
        &self,
        start_slot: Slot,
    ) -> <T::Store as Store<T::EthSpec>>::ForwardsBlockRootsIterator {
        let local_head = self.head();
        T::Store::forwards_block_roots_iterator(
            self.store.clone(),
            start_slot,
            local_head.beacon_state,
            local_head.beacon_block_root,
            &self.spec,
        )
    }

    /// Traverse backwards from `block_root` to find the block roots of its ancestors.
    ///
    /// ## Notes
    ///
    /// `slot` always decreases by `1`.
    /// - Skipped slots contain the root of the closest prior
    ///     non-skipped slot (identical to the way they are stored in `state.block_roots`) .
    /// - Iterator returns `(Hash256, Slot)`.
    /// - The provided `block_root` is included as the first item in the iterator.
    pub fn rev_iter_block_roots_from(
        &self,
        block_root: Hash256,
    ) -> Result<ReverseBlockRootIterator<T::EthSpec, T::Store>, Error> {
        let block = self
            .get_block_caching(&block_root)?
            .ok_or_else(|| Error::MissingBeaconBlock(block_root))?;
        let state = self
            .get_state_caching(&block.state_root, Some(block.slot))?
            .ok_or_else(|| Error::MissingBeaconState(block.state_root))?;
        let iter = BlockRootsIterator::owned(self.store.clone(), state);
        Ok(ReverseBlockRootIterator::new(
            (block_root, block.slot),
            iter,
        ))
    }

    /// Traverse backwards from `block_root` to find the root of the ancestor block at `slot`.
    pub fn get_ancestor_block_root(
        &self,
        block_root: Hash256,
        slot: Slot,
    ) -> Result<Option<Hash256>, Error> {
        Ok(self
            .rev_iter_block_roots_from(block_root)?
            .find(|(_, ancestor_slot)| *ancestor_slot == slot)
            .map(|(ancestor_block_root, _)| ancestor_block_root))
    }

    /// Iterates across all `(state_root, slot)` pairs from the head of the chain (inclusive) to
    /// the earliest reachable ancestor (may or may not be genesis).
    ///
    /// ## Notes
    ///
    /// `slot` always decreases by `1`.
    /// - Iterator returns `(Hash256, Slot)`.
    /// - As this iterator starts at the `head` of the chain (viz., the best block), the first slot
    ///     returned may be earlier than the wall-clock slot.
    pub fn rev_iter_state_roots(&self) -> ReverseStateRootIterator<T::EthSpec, T::Store> {
        let head = self.head();
        let slot = head.beacon_state.slot;

        let iter = StateRootsIterator::owned(self.store.clone(), head.beacon_state);

        ReverseStateRootIterator::new((head.beacon_state_root, slot), iter)
    }

    /// Returns the block at the given root, if any.
    ///
    /// ## Errors
    ///
    /// May return a database error.
    pub fn block_at_root(
        &self,
        block_root: Hash256,
    ) -> Result<Option<BeaconBlock<T::EthSpec>>, Error> {
        Ok(self.store.get(&block_root)?)
    }

    /// Returns the block at the given slot, if any. Only returns blocks in the canonical chain.
    ///
    /// ## Errors
    ///
    /// May return a database error.
    pub fn block_at_slot(&self, slot: Slot) -> Result<Option<BeaconBlock<T::EthSpec>>, Error> {
        let root = self
            .rev_iter_block_roots()
            .find(|(_, this_slot)| *this_slot == slot)
            .map(|(root, _)| root);

        if let Some(block_root) = root {
            Ok(self.store.get(&block_root)?)
        } else {
            Ok(None)
        }
    }

    /// Returns the block at the given root, if any.
    ///
    /// ## Errors
    ///
    /// May return a database error.
    pub fn get_block(
        &self,
        block_root: &Hash256,
    ) -> Result<Option<BeaconBlock<T::EthSpec>>, Error> {
        Ok(self.store.get(block_root)?)
    }

    /// Returns the block at the given root, if any.
    ///
    /// ## Errors
    ///
    /// May return a database error.
    fn get_block_caching(
        &self,
        block_root: &Hash256,
    ) -> Result<Option<BeaconBlock<T::EthSpec>>, Error> {
        if let Some(block) = self.checkpoint_cache.get_block(block_root) {
            Ok(Some(block))
        } else {
            Ok(self.store.get(block_root)?)
        }
    }

    /// Returns the state at the given root, if any.
    ///
    /// ## Errors
    ///
    /// May return a database error.
    fn get_state_caching(
        &self,
        state_root: &Hash256,
        slot: Option<Slot>,
    ) -> Result<Option<BeaconState<T::EthSpec>>, Error> {
        if let Some(state) = self.checkpoint_cache.get_state(state_root) {
            Ok(Some(state))
        } else {
            Ok(self.store.get_state(state_root, slot)?)
        }
    }

    /// Returns the state at the given root, if any.
    ///
    /// The return state does not contain any caches other than the committee caches. This method
    /// is much faster than `Self::get_state_caching` because it does not clone the tree hash cache
    /// when the state is found in the checkpoint cache.
    ///
    /// ## Errors
    ///
    /// May return a database error.
    fn get_state_caching_only_with_committee_caches(
        &self,
        state_root: &Hash256,
        slot: Option<Slot>,
    ) -> Result<Option<BeaconState<T::EthSpec>>, Error> {
        if let Some(state) = self
            .checkpoint_cache
            .get_state_only_with_committee_cache(state_root)
        {
            Ok(Some(state))
        } else {
            Ok(self.store.get_state(state_root, slot)?)
        }
    }

    /// Returns a `Checkpoint` representing the head block and state. Contains the "best block";
    /// the head of the canonical `BeaconChain`.
    ///
    /// It is important to note that the `beacon_state` returned may not match the present slot. It
    /// is the state as it was when the head block was received, which could be some slots prior to
    /// now.
    pub fn head(&self) -> CheckPoint<T::EthSpec> {
        self.canonical_head.read().clone()
    }

    /// Returns info representing the head block and state.
    ///
    /// A summarized version of `Self::head` that involves less cloning.
    pub fn head_info(&self) -> HeadInfo {
        let head = self.canonical_head.read();

        HeadInfo {
            slot: head.beacon_block.slot,
            block_root: head.beacon_block_root,
            state_root: head.beacon_state_root,
            finalized_checkpoint: head.beacon_state.finalized_checkpoint.clone(),
        }
    }

    /// Returns the current heads of the `BeaconChain`. For the canonical head, see `Self::head`.
    ///
    /// Returns `(block_root, block_slot)`.
    pub fn heads(&self) -> Vec<(Hash256, Slot)> {
        self.head_tracker.heads()
    }

    /// Returns the `BeaconState` at the given slot.
    ///
    /// Returns `None` when the state is not found in the database or there is an error skipping
    /// to a future state.
    pub fn state_at_slot(&self, slot: Slot) -> Result<BeaconState<T::EthSpec>, Error> {
        let head_state = self.head().beacon_state;

        if slot == head_state.slot {
            Ok(head_state)
        } else if slot > head_state.slot {
            if slot > head_state.slot + T::EthSpec::slots_per_epoch() {
                warn!(
                    self.log,
                    "Skipping more than an epoch";
                    "head_slot" => head_state.slot,
                    "request_slot" => slot
                )
            }

            let start_slot = head_state.slot;
            let task_start = Instant::now();
            let max_task_runtime = Duration::from_millis(self.spec.milliseconds_per_slot);

            let head_state_slot = head_state.slot;
            let mut state = head_state;
            while state.slot < slot {
                // Do not allow and forward state skip that takes longer than the maximum task duration.
                //
                // This is a protection against nodes doing too much work when they're not synced
                // to a chain.
                if task_start + max_task_runtime < Instant::now() {
                    return Err(Error::StateSkipTooLarge {
                        start_slot,
                        requested_slot: slot,
                        max_task_runtime,
                    });
                }

                match per_slot_processing(&mut state, &self.spec) {
                    Ok(()) => (),
                    Err(e) => {
                        warn!(
                            self.log,
                            "Unable to load state at slot";
                            "error" => format!("{:?}", e),
                            "head_slot" => head_state_slot,
                            "requested_slot" => slot
                        );
                        return Err(Error::NoStateForSlot(slot));
                    }
                };
            }
            Ok(state)
        } else {
            let state_root = self
                .rev_iter_state_roots()
                .take_while(|(_root, current_slot)| *current_slot >= slot)
                .find(|(_root, current_slot)| *current_slot == slot)
                .map(|(root, _slot)| root)
                .ok_or_else(|| Error::NoStateForSlot(slot))?;

            Ok(self
                .get_state_caching(&state_root, Some(slot))?
                .ok_or_else(|| Error::NoStateForSlot(slot))?)
        }
    }

    /// Returns the `BeaconState` the current slot (viz., `self.slot()`).
    ///
    ///  - A reference to the head state (note: this keeps a read lock on the head, try to use
    ///  sparingly).
    ///  - The head state, but with skipped slots (for states later than the head).
    ///
    ///  Returns `None` when there is an error skipping to a future state or the slot clock cannot
    ///  be read.
    pub fn wall_clock_state(&self) -> Result<BeaconState<T::EthSpec>, Error> {
        self.state_at_slot(self.slot()?)
    }

    /// Returns the slot of the highest block in the canonical chain.
    pub fn best_slot(&self) -> Slot {
        self.canonical_head.read().beacon_block.slot
    }

    /// Returns the validator index (if any) for the given public key.
    ///
    /// Information is retrieved from the present `beacon_state.validators`.
    pub fn validator_index(&self, pubkey: &PublicKeyBytes) -> Option<usize> {
        for (i, validator) in self.head().beacon_state.validators.iter().enumerate() {
            if validator.pubkey == *pubkey {
                return Some(i);
            }
        }
        None
    }

    /// Returns the block canonical root of the current canonical chain at a given slot.
    ///
    /// Returns None if a block doesn't exist at the slot.
    pub fn root_at_slot(&self, target_slot: Slot) -> Option<Hash256> {
        self.rev_iter_block_roots()
            .find(|(_root, slot)| *slot == target_slot)
            .map(|(root, _slot)| root)
    }

    /// Reads the slot clock (see `self.read_slot_clock()` and returns the number of slots since
    /// genesis.
    pub fn slots_since_genesis(&self) -> Option<SlotHeight> {
        let now = self.slot().ok()?;
        let genesis_slot = self.spec.genesis_slot;

        if now < genesis_slot {
            None
        } else {
            Some(SlotHeight::from(now.as_u64() - genesis_slot.as_u64()))
        }
    }

    /// Returns the block proposer for a given slot.
    ///
    /// Information is read from the present `beacon_state` shuffling, only information from the
    /// present epoch is available.
    pub fn block_proposer(&self, slot: Slot) -> Result<usize, Error> {
        let epoch = |slot: Slot| slot.epoch(T::EthSpec::slots_per_epoch());
        let head_state = &self.head().beacon_state;

        let mut state = if epoch(slot) == epoch(head_state.slot) {
            self.head().beacon_state.clone()
        } else {
            self.state_at_slot(slot)?
        };

        state.build_committee_cache(RelativeEpoch::Current, &self.spec)?;

        if epoch(state.slot) != epoch(slot) {
            return Err(Error::InvariantViolated(format!(
                "Epochs in consistent in proposer lookup: state: {}, requested: {}",
                epoch(state.slot),
                epoch(slot)
            )));
        }

        state
            .get_beacon_proposer_index(slot, &self.spec)
            .map_err(Into::into)
    }

    /// Returns the attestation slot and committee index for a given validator index.
    ///
    /// Information is read from the current state, so only information from the present and prior
    /// epoch is available.
    pub fn validator_attestation_slot_and_index(
        &self,
        validator_index: usize,
        epoch: Epoch,
    ) -> Result<Option<(Slot, u64)>, Error> {
        let as_epoch = |slot: Slot| slot.epoch(T::EthSpec::slots_per_epoch());
        let head_state = &self.head().beacon_state;

        let mut state = if epoch == as_epoch(head_state.slot) {
            self.head().beacon_state.clone()
        } else {
            self.state_at_slot(epoch.start_slot(T::EthSpec::slots_per_epoch()))?
        };

        state.build_committee_cache(RelativeEpoch::Current, &self.spec)?;

        if as_epoch(state.slot) != epoch {
            return Err(Error::InvariantViolated(format!(
                "Epochs in consistent in attestation duties lookup: state: {}, requested: {}",
                as_epoch(state.slot),
                epoch
            )));
        }

        if let Some(attestation_duty) =
            state.get_attestation_duties(validator_index, RelativeEpoch::Current)?
        {
            Ok(Some((attestation_duty.slot, attestation_duty.index)))
        } else {
            Ok(None)
        }
    }

    /// Produce an `Attestation` that is valid for the given `slot` and `index`.
    ///
    /// Always attests to the canonical chain.
    pub fn produce_attestation(
        &self,
        slot: Slot,
        index: CommitteeIndex,
    ) -> Result<Attestation<T::EthSpec>, Error> {
        let state = self.state_at_slot(slot)?;
        let head = self.head();

        let data = self.produce_attestation_data_for_block(
            index,
            head.beacon_block_root,
            head.beacon_block.slot,
            &state,
        )?;

        let committee_len = state.get_beacon_committee(slot, index)?.committee.len();

        Ok(Attestation {
            aggregation_bits: BitList::with_capacity(committee_len)?,
            data,
            signature: AggregateSignature::new(),
        })
    }

    /// Produce an `AttestationData` that is valid for the given `slot`, `index`.
    ///
    /// Always attests to the canonical chain.
    pub fn produce_attestation_data(
        &self,
        slot: Slot,
        index: CommitteeIndex,
    ) -> Result<AttestationData, Error> {
        let state = self.state_at_slot(slot)?;
        let head = self.head();

        self.produce_attestation_data_for_block(
            index,
            head.beacon_block_root,
            head.beacon_block.slot,
            &state,
        )
    }

    /// Produce an `AttestationData` that attests to the chain denoted by `block_root` and `state`.
    ///
    /// Permits attesting to any arbitrary chain. Generally, the `produce_attestation_data`
    /// function should be used as it attests to the canonical chain.
    pub fn produce_attestation_data_for_block(
        &self,
        index: CommitteeIndex,
        head_block_root: Hash256,
        head_block_slot: Slot,
        state: &BeaconState<T::EthSpec>,
    ) -> Result<AttestationData, Error> {
        // Collect some metrics.
        metrics::inc_counter(&metrics::ATTESTATION_PRODUCTION_REQUESTS);
        let timer = metrics::start_timer(&metrics::ATTESTATION_PRODUCTION_TIMES);

        let slots_per_epoch = T::EthSpec::slots_per_epoch();
        let current_epoch_start_slot = state.current_epoch().start_slot(slots_per_epoch);

        // The `target_root` is the root of the first block of the current epoch.
        //
        // The `state` does not know the root of the block for it's current slot (it only knows
        // about blocks from prior slots). This creates an edge-case when the state is on the first
        // slot of the epoch -- we're unable to obtain the `target_root` because it is not a prior
        // root.
        //
        // This edge case is handled in two ways:
        //
        // - If the head block is on the same slot as the state, we use it's root.
        // - Otherwise, assume the current slot has been skipped and use the block root from the
        // prior slot.
        //
        // For all other cases, we simply read the `target_root` from `state.latest_block_roots`.
        let target_root = if state.slot == current_epoch_start_slot {
            if head_block_slot == current_epoch_start_slot {
                head_block_root
            } else {
                *state.get_block_root(current_epoch_start_slot - 1)?
            }
        } else {
            *state.get_block_root(current_epoch_start_slot)?
        };

        let target = Checkpoint {
            epoch: state.current_epoch(),
            root: target_root,
        };

        // Collect some metrics.
        metrics::inc_counter(&metrics::ATTESTATION_PRODUCTION_SUCCESSES);
        metrics::stop_timer(timer);

        trace!(
            self.log,
            "Produced beacon attestation data";
            "beacon_block_root" => format!("{}", head_block_root),
            "slot" => state.slot,
            "index" => index
        );

        Ok(AttestationData {
            slot: state.slot,
            index,
            beacon_block_root: head_block_root,
            source: state.current_justified_checkpoint.clone(),
            target,
        })
    }

    /// Accept a new, potentially invalid attestation from the network.
    ///
    /// If valid, the attestation is added to `self.op_pool` and `self.fork_choice`.
    ///
    /// Returns an `Ok(AttestationProcessingOutcome)` if the chain was able to make a determination
    /// about the `attestation` (whether it was invalid or not). Returns an `Err` if there was an
    /// error during this process and no determination was able to be made.
    ///
    /// ## Notes
    ///
    /// - Whilst the `attestation` is added to fork choice, the head is not updated. That must be
    /// done separately.
    pub fn process_attestation(
        &self,
        attestation: Attestation<T::EthSpec>,
    ) -> Result<AttestationProcessingOutcome, Error> {
        let outcome = self.process_attestation_internal(attestation.clone());

        match &outcome {
            Ok(outcome) => match outcome {
                AttestationProcessingOutcome::Processed => {
                    trace!(
                        self.log,
                        "Beacon attestation imported";
                        "target_epoch" => attestation.data.target.epoch,
                        "index" => attestation.data.index,
                    );
                    let _ = self
                        .event_handler
                        .register(EventKind::BeaconAttestationImported {
                            attestation: Box::new(attestation),
                        });
                }
                other => {
                    trace!(
                        self.log,
                        "Beacon attestation rejected";
                        "reason" => format!("{:?}", other),
                    );
                    let _ = self
                        .event_handler
                        .register(EventKind::BeaconAttestationRejected {
                            reason: format!("Invalid attestation: {:?}", other),
                            attestation: Box::new(attestation),
                        });
                }
            },
            Err(e) => {
                error!(
                    self.log,
                    "Beacon attestation processing error";
                    "error" => format!("{:?}", e),
                );
                let _ = self
                    .event_handler
                    .register(EventKind::BeaconAttestationRejected {
                        reason: format!("Internal error: {:?}", e),
                        attestation: Box::new(attestation),
                    });
            }
        }

        outcome
    }

    pub fn process_attestation_internal(
        &self,
        attestation: Attestation<T::EthSpec>,
    ) -> Result<AttestationProcessingOutcome, Error> {
        metrics::inc_counter(&metrics::ATTESTATION_PROCESSING_REQUESTS);
        let timer = metrics::start_timer(&metrics::ATTESTATION_PROCESSING_TIMES);

        if attestation.aggregation_bits.num_set_bits() == 0 {
            return Ok(AttestationProcessingOutcome::EmptyAggregationBitfield);
        }

        // From the store, load the attestation's "head block".
        //
        // An honest validator would have set this block to be the head of the chain (i.e., the
        // result of running fork choice).
        let result = if let Some(attestation_head_block) =
            self.get_block_caching(&attestation.data.beacon_block_root)?
        {
            // Use the `data.beacon_block_root` to load the state from the latest non-skipped
            // slot preceding the attestation's creation.
            //
            // This state is guaranteed to be in the same chain as the attestation, but it's
            // not guaranteed to be from the same slot or epoch as the attestation.
            let mut state: BeaconState<T::EthSpec> = self
                .get_state_caching_only_with_committee_caches(
                    &attestation_head_block.state_root,
                    Some(attestation_head_block.slot),
                )?
                .ok_or_else(|| Error::MissingBeaconState(attestation_head_block.state_root))?;

            // Ensure the state loaded from the database matches the state of the attestation
            // head block.
            //
            // The state needs to be advanced from the current slot through to the epoch in
            // which the attestation was created in. It would be an error to try and use
            // `state.get_attestation_data_slot(..)` because the state matching the
            // `data.beacon_block_root` isn't necessarily in a nearby epoch to the attestation
            // (e.g., if there were lots of skip slots since the head of the chain and the
            // epoch creation epoch).
            for _ in state.slot.as_u64()
                ..attestation
                    .data
                    .target
                    .epoch
                    .start_slot(T::EthSpec::slots_per_epoch())
                    .as_u64()
            {
                per_slot_processing(&mut state, &self.spec)?;
            }

            state.build_committee_cache(RelativeEpoch::Current, &self.spec)?;

            // Reject any attestation where the `state` loaded from `data.beacon_block_root`
            // has a higher slot than the attestation.
            //
            // Permitting this would allow for attesters to vote on _future_ slots.
            if state.slot > attestation.data.slot {
                Ok(AttestationProcessingOutcome::AttestsToFutureState {
                    state: state.slot,
                    attestation: attestation.data.slot,
                })
            } else {
                self.process_attestation_for_state_and_block(
                    attestation,
                    &state,
                    &attestation_head_block,
                )
            }
        } else {
            // Drop any attestation where we have not processed `attestation.data.beacon_block_root`.
            //
            // This is likely overly restrictive, we could store the attestation for later
            // processing.
            let head_epoch = self.head_info().slot.epoch(T::EthSpec::slots_per_epoch());
            let attestation_epoch = attestation.data.slot.epoch(T::EthSpec::slots_per_epoch());

            // Only log a warning if our head is in a reasonable place to verify this attestation.
            // This avoids excess logging during syncing.
            if head_epoch + 1 >= attestation_epoch {
                debug!(
                    self.log,
                    "Dropped attestation for unknown block";
                    "block" => format!("{}", attestation.data.beacon_block_root)
                );
            } else {
                debug!(
                    self.log,
                    "Dropped attestation for unknown block";
                    "block" => format!("{}", attestation.data.beacon_block_root)
                );
            }

            Ok(AttestationProcessingOutcome::UnknownHeadBlock {
                beacon_block_root: attestation.data.beacon_block_root,
            })
        };

        metrics::stop_timer(timer);

        if let Ok(AttestationProcessingOutcome::Processed) = &result {
            metrics::inc_counter(&metrics::ATTESTATION_PROCESSING_SUCCESSES);
        }

        result
    }

    /// Verifies the `attestation` against the `state` to which it is attesting.
    ///
    /// Updates fork choice with any new latest messages, but _does not_ find or update the head.
    ///
    /// ## Notes
    ///
    /// The given `state` must fulfil one of the following conditions:
    ///
    /// - `state` corresponds to the `block.state_root` identified by
    /// `attestation.data.beacon_block_root`. (Viz., `attestation` was created using `state`).
    /// - `state.slot` is in the same epoch as `data.target.epoch` and
    /// `attestation.data.beacon_block_root` is in the history of `state`.
    ///
    /// Additionally, `attestation.data.beacon_block_root` **must** be available to read in
    /// `self.store` _and_ be the root of the given `block`.
    ///
    /// If the given conditions are not fulfilled, the function may error or provide a false
    /// negative (indicating that a given `attestation` is invalid when it is was validly formed).
    fn process_attestation_for_state_and_block(
        &self,
        attestation: Attestation<T::EthSpec>,
        state: &BeaconState<T::EthSpec>,
        block: &BeaconBlock<T::EthSpec>,
    ) -> Result<AttestationProcessingOutcome, Error> {
        // Find the highest between:
        //
        // - The highest valid finalized epoch we've ever seen (i.e., the head).
        // - The finalized epoch that this attestation was created against.
        let finalized_epoch = std::cmp::max(
            self.head_info().finalized_checkpoint.epoch,
            state.finalized_checkpoint.epoch,
        );

        // A helper function to allow attestation processing to be metered.
        let verify_attestation_for_state = |state, attestation, spec, verify_signatures| {
            let timer = metrics::start_timer(&metrics::ATTESTATION_PROCESSING_CORE);

            let result = verify_attestation_for_state(state, attestation, spec, verify_signatures);

            metrics::stop_timer(timer);
            result
        };

        if block.slot > 0 && block.slot <= finalized_epoch.start_slot(T::EthSpec::slots_per_epoch())
        {
            // Ignore any attestation where the slot of `data.beacon_block_root` is equal to or
            // prior to the finalized epoch.
            //
            // For any valid attestation if the `beacon_block_root` is prior to finalization, then
            // all other parameters (source, target, etc) must all be prior to finalization and
            // therefore no longer interesting.
            //
            // We allow the case where the block is the genesis block. Without this, all
            // attestations prior to the first block being produced would be invalid.
            Ok(AttestationProcessingOutcome::FinalizedSlot {
                attestation: block.slot.epoch(T::EthSpec::slots_per_epoch()),
                finalized: finalized_epoch,
            })
        } else if let Err(e) =
            verify_attestation_for_state(state, &attestation, VerifySignatures::True, &self.spec)
        {
            warn!(
                self.log,
                "Invalid attestation";
                "state_epoch" => state.current_epoch(),
                "error" => format!("{:?}", e),
            );

            Ok(AttestationProcessingOutcome::Invalid(e))
        } else {
            // If the attestation is from the current or previous epoch, supply it to the fork
            // choice. This is FMD GHOST.
            let current_epoch = self.epoch()?;
            if attestation.data.target.epoch == current_epoch
                || attestation.data.target.epoch == current_epoch - 1
            {
                // Provide the attestation to fork choice, updating the validator latest messages but
                // _without_ finding and updating the head.
                if let Err(e) = self
                    .fork_choice
                    .process_attestation(&state, &attestation, block)
                {
                    error!(
                        self.log,
                        "Add attestation to fork choice failed";
                        "fork_choice_integrity" => format!("{:?}", self.fork_choice.verify_integrity()),
                        "beacon_block_root" =>  format!("{}", attestation.data.beacon_block_root),
                        "error" => format!("{:?}", e)
                    );
                    return Err(e.into());
                }
            }

            // Provide the valid attestation to op pool, which may choose to retain the
            // attestation for inclusion in a future block.
            self.op_pool
                .insert_attestation(attestation, state, &self.spec)?;

            // Update the metrics.
            metrics::inc_counter(&metrics::ATTESTATION_PROCESSING_SUCCESSES);

            Ok(AttestationProcessingOutcome::Processed)
        }
    }

    /// Accept some deposit and queue it for inclusion in an appropriate block.
    pub fn process_deposit(
        &self,
        index: u64,
        deposit: Deposit,
    ) -> Result<DepositInsertStatus, DepositValidationError> {
        self.op_pool.insert_deposit(index, deposit)
    }

    /// Accept some exit and queue it for inclusion in an appropriate block.
    pub fn process_voluntary_exit(&self, exit: VoluntaryExit) -> Result<(), ExitValidationError> {
        match self.wall_clock_state() {
            Ok(state) => self.op_pool.insert_voluntary_exit(exit, &state, &self.spec),
            Err(e) => {
                error!(
                    &self.log,
                    "Unable to process voluntary exit";
                    "error" => format!("{:?}", e),
                    "reason" => "no state"
                );
                Ok(())
            }
        }
    }

    /// Accept some proposer slashing and queue it for inclusion in an appropriate block.
    pub fn process_proposer_slashing(
        &self,
        proposer_slashing: ProposerSlashing,
    ) -> Result<(), ProposerSlashingValidationError> {
        match self.wall_clock_state() {
            Ok(state) => {
                self.op_pool
                    .insert_proposer_slashing(proposer_slashing, &state, &self.spec)
            }
            Err(e) => {
                error!(
                    &self.log,
                    "Unable to process proposer slashing";
                    "error" => format!("{:?}", e),
                    "reason" => "no state"
                );
                Ok(())
            }
        }
    }

    /// Accept some attester slashing and queue it for inclusion in an appropriate block.
    pub fn process_attester_slashing(
        &self,
        attester_slashing: AttesterSlashing<T::EthSpec>,
    ) -> Result<(), AttesterSlashingValidationError> {
        match self.wall_clock_state() {
            Ok(state) => {
                self.op_pool
                    .insert_attester_slashing(attester_slashing, &state, &self.spec)
            }
            Err(e) => {
                error!(
                    &self.log,
                    "Unable to process attester slashing";
                    "error" => format!("{:?}", e),
                    "reason" => "no state"
                );
                Ok(())
            }
        }
    }

    /// Accept some block and attempt to add it to block DAG.
    ///
    /// Will accept blocks from prior slots, however it will reject any block from a future slot.
    pub fn process_block(
        &self,
        block: BeaconBlock<T::EthSpec>,
    ) -> Result<BlockProcessingOutcome, Error> {
        let outcome = self.process_block_internal(block.clone());

        match &outcome {
            Ok(outcome) => match outcome {
                BlockProcessingOutcome::Processed { block_root } => {
                    trace!(
                        self.log,
                        "Beacon block imported";
                        "block_root" => format!("{:?}", block_root),
                        "block_slot" => format!("{:?}", block.slot.as_u64()),
                    );
                    let _ = self.event_handler.register(EventKind::BeaconBlockImported {
                        block_root: *block_root,
                        block: Box::new(block),
                    });
                }
                other => {
                    trace!(
                        self.log,
                        "Beacon block rejected";
                        "reason" => format!("{:?}", other),
                    );
                    let _ = self.event_handler.register(EventKind::BeaconBlockRejected {
                        reason: format!("Invalid block: {:?}", other),
                        block: Box::new(block),
                    });
                }
            },
            Err(e) => {
                error!(
                    self.log,
                    "Beacon block processing error";
                    "error" => format!("{:?}", e),
                );
                let _ = self.event_handler.register(EventKind::BeaconBlockRejected {
                    reason: format!("Internal error: {:?}", e),
                    block: Box::new(block),
                });
            }
        }

        outcome
    }

    /// Accept some block and attempt to add it to block DAG.
    ///
    /// Will accept blocks from prior slots, however it will reject any block from a future slot.
    fn process_block_internal(
        &self,
        block: BeaconBlock<T::EthSpec>,
    ) -> Result<BlockProcessingOutcome, Error> {
        metrics::inc_counter(&metrics::BLOCK_PROCESSING_REQUESTS);
        let full_timer = metrics::start_timer(&metrics::BLOCK_PROCESSING_TIMES);

        let finalized_slot = self
            .head_info()
            .finalized_checkpoint
            .epoch
            .start_slot(T::EthSpec::slots_per_epoch());

        if block.slot == 0 {
            return Ok(BlockProcessingOutcome::GenesisBlock);
        }

        if block.slot <= finalized_slot {
            return Ok(BlockProcessingOutcome::WouldRevertFinalizedSlot {
                block_slot: block.slot,
                finalized_slot,
            });
        }

        let block_root_timer = metrics::start_timer(&metrics::BLOCK_PROCESSING_BLOCK_ROOT);

        let block_root = block.canonical_root();

        metrics::stop_timer(block_root_timer);

        if block_root == self.genesis_block_root {
            return Ok(BlockProcessingOutcome::GenesisBlock);
        }

        let present_slot = self.slot()?;

        if block.slot > present_slot {
            return Ok(BlockProcessingOutcome::FutureSlot {
                present_slot,
                block_slot: block.slot,
            });
        }

        if self.store.exists::<BeaconBlock<T::EthSpec>>(&block_root)? {
            return Ok(BlockProcessingOutcome::BlockIsAlreadyKnown);
        }

        // Records the time taken to load the block and state from the database during block
        // processing.
        let db_read_timer = metrics::start_timer(&metrics::BLOCK_PROCESSING_DB_READ);

        // Load the blocks parent block from the database, returning invalid if that block is not
        // found.
        let parent_block: BeaconBlock<T::EthSpec> =
            match self.get_block_caching(&block.parent_root)? {
                Some(block) => block,
                None => {
                    return Ok(BlockProcessingOutcome::ParentUnknown {
                        parent: block.parent_root,
                    });
                }
            };

        // Load the parent blocks state from the database, returning an error if it is not found.
        // It is an error because if we know the parent block we should also know the parent state.
        let parent_state_root = parent_block.state_root;
        let parent_state = self
            .get_state_caching(&parent_state_root, Some(parent_block.slot))?
            .ok_or_else(|| {
                Error::DBInconsistent(format!("Missing state {:?}", parent_state_root))
            })?;

        metrics::stop_timer(db_read_timer);

        write_block(&block, block_root, &self.log);

        let catchup_timer = metrics::start_timer(&metrics::BLOCK_PROCESSING_CATCHUP_STATE);

        // Keep a list of any states that were "skipped" (block-less) in between the parent state
        // slot and the block slot. These will need to be stored in the database.
        let mut intermediate_states = vec![];

        // Transition the parent state to the block slot.
        let mut state: BeaconState<T::EthSpec> = parent_state;
        let distance = block.slot.as_u64().saturating_sub(state.slot.as_u64());
        for i in 0..distance {
            if i > 0 {
                intermediate_states.push(state.clone());
            }
            per_slot_processing(&mut state, &self.spec)?;
        }

        metrics::stop_timer(catchup_timer);

        let committee_timer = metrics::start_timer(&metrics::BLOCK_PROCESSING_COMMITTEE);

        state.build_committee_cache(RelativeEpoch::Previous, &self.spec)?;
        state.build_committee_cache(RelativeEpoch::Current, &self.spec)?;

        metrics::stop_timer(committee_timer);

        write_state(
            &format!("state_pre_block_{}", block_root),
            &state,
            &self.log,
        );

        let core_timer = metrics::start_timer(&metrics::BLOCK_PROCESSING_CORE);

        // Apply the received block to its parent state (which has been transitioned into this
        // slot).
        match per_block_processing(
            &mut state,
            &block,
            Some(block_root),
            BlockSignatureStrategy::VerifyIndividual,
            &self.spec,
        ) {
            Err(BlockProcessingError::BeaconStateError(e)) => {
                return Err(Error::BeaconStateError(e))
            }
            Err(e) => return Ok(BlockProcessingOutcome::PerBlockProcessingError(e)),
            _ => {}
        }

        metrics::stop_timer(core_timer);

        let state_root_timer = metrics::start_timer(&metrics::BLOCK_PROCESSING_STATE_ROOT);

        let state_root = state.update_tree_hash_cache()?;

        metrics::stop_timer(state_root_timer);

        write_state(
            &format!("state_post_block_{}", block_root),
            &state,
            &self.log,
        );

        if block.state_root != state_root {
            return Ok(BlockProcessingOutcome::StateRootMismatch {
                block: block.state_root,
                local: state_root,
            });
        }

        let db_write_timer = metrics::start_timer(&metrics::BLOCK_PROCESSING_DB_WRITE);

        // Store all the states between the parent block state and this blocks slot before storing
        // the final state.
        for (i, intermediate_state) in intermediate_states.iter().enumerate() {
            // To avoid doing an unnecessary tree hash, use the following (slot + 1) state's
            // state_roots field to find the root.
            let following_state = match intermediate_states.get(i + 1) {
                Some(following_state) => following_state,
                None => &state,
            };
            let intermediate_state_root =
                following_state.get_state_root(intermediate_state.slot)?;

            self.store
                .put_state(&intermediate_state_root, intermediate_state)?;
        }

        // Store the block and state.
        self.store.put(&block_root, &block)?;
        self.store.put_state(&state_root, &state)?;

        metrics::stop_timer(db_write_timer);

        self.head_tracker.register_block(block_root, &block);

        let fork_choice_register_timer =
            metrics::start_timer(&metrics::BLOCK_PROCESSING_FORK_CHOICE_REGISTER);

        // Register the new block with the fork choice service.
        if let Err(e) = self
            .fork_choice
            .process_block(self, &state, &block, block_root)
        {
            error!(
                self.log,
                "Add block to fork choice failed";
                "fork_choice_integrity" => format!("{:?}", self.fork_choice.verify_integrity()),
                "block_root" =>  format!("{}", block_root),
                "error" => format!("{:?}", e),
            )
        }

        metrics::stop_timer(fork_choice_register_timer);

        metrics::inc_counter(&metrics::BLOCK_PROCESSING_SUCCESSES);
        metrics::observe(
            &metrics::OPERATIONS_PER_BLOCK_ATTESTATION,
            block.body.attestations.len() as f64,
        );

        // Store the block in the checkpoint cache.
        //
        // A block that was just imported is likely to be referenced by the next block that we
        // import.
        self.checkpoint_cache.insert(&CheckPoint {
            beacon_block_root: block_root,
            beacon_block: block,
            beacon_state_root: state_root,
            beacon_state: state,
        });

        metrics::stop_timer(full_timer);

        Ok(BlockProcessingOutcome::Processed { block_root })
    }

    /// Produce a new block at the given `slot`.
    ///
    /// The produced block will not be inherently valid, it must be signed by a block producer.
    /// Block signing is out of the scope of this function and should be done by a separate program.
    pub fn produce_block(
        &self,
        randao_reveal: Signature,
        slot: Slot,
    ) -> Result<BeaconBlockAndState<T::EthSpec>, BlockProductionError> {
        let state = self
            .state_at_slot(slot - 1)
            .map_err(|_| BlockProductionError::UnableToProduceAtSlot(slot))?;

        self.produce_block_on_state(state, slot, randao_reveal)
    }

    /// Produce a block for some `slot` upon the given `state`.
    ///
    /// Typically the `self.produce_block()` function should be used, instead of calling this
    /// function directly. This function is useful for purposefully creating forks or blocks at
    /// non-current slots.
    ///
    /// The given state will be advanced to the given `produce_at_slot`, then a block will be
    /// produced at that slot height.
    pub fn produce_block_on_state(
        &self,
        mut state: BeaconState<T::EthSpec>,
        produce_at_slot: Slot,
        randao_reveal: Signature,
    ) -> Result<BeaconBlockAndState<T::EthSpec>, BlockProductionError> {
        metrics::inc_counter(&metrics::BLOCK_PRODUCTION_REQUESTS);
        let timer = metrics::start_timer(&metrics::BLOCK_PRODUCTION_TIMES);

        let eth1_chain = self
            .eth1_chain
            .as_ref()
            .ok_or_else(|| BlockProductionError::NoEth1ChainConnection)?;

        // If required, transition the new state to the present slot.
        while state.slot < produce_at_slot {
            per_slot_processing(&mut state, &self.spec)?;
        }

        state.build_committee_cache(RelativeEpoch::Current, &self.spec)?;

        let parent_root = if state.slot > 0 {
            *state
                .get_block_root(state.slot - 1)
                .map_err(|_| BlockProductionError::UnableToGetBlockRootFromState)?
        } else {
            state.latest_block_header.canonical_root()
        };

        let mut graffiti: [u8; 32] = [0; 32];
        graffiti.copy_from_slice(GRAFFITI.as_bytes());

        let (proposer_slashings, attester_slashings) =
            self.op_pool.get_slashings(&state, &self.spec);

        let eth1_data = eth1_chain.eth1_data_for_block_production(&state, &self.spec)?;
        let deposits = eth1_chain
            .deposits_for_block_inclusion(&state, &eth1_data, &self.spec)?
            .into();

        let mut block = BeaconBlock {
            slot: state.slot,
            parent_root,
            state_root: Hash256::zero(),
            // The block is not signed here, that is the task of a validator client.
            signature: Signature::empty_signature(),
            body: BeaconBlockBody {
                randao_reveal,
                eth1_data,
                graffiti,
                proposer_slashings: proposer_slashings.into(),
                attester_slashings: attester_slashings.into(),
                attestations: self.op_pool.get_attestations(&state, &self.spec).into(),
                deposits,
                voluntary_exits: self.op_pool.get_voluntary_exits(&state, &self.spec).into(),
            },
        };

        per_block_processing(
            &mut state,
            &block,
            None,
            BlockSignatureStrategy::NoVerification,
            &self.spec,
        )?;

        let state_root = state.update_tree_hash_cache()?;

        block.state_root = state_root;

        metrics::inc_counter(&metrics::BLOCK_PRODUCTION_SUCCESSES);
        metrics::stop_timer(timer);

        trace!(
            self.log,
            "Produced beacon block";
            "parent" => format!("{}", block.parent_root),
            "attestations" => block.body.attestations.len(),
            "slot" => block.slot
        );

        Ok((block, state))
    }

    /// Execute the fork choice algorithm and enthrone the result as the canonical head.
    pub fn fork_choice(&self) -> Result<(), Error> {
        metrics::inc_counter(&metrics::FORK_CHOICE_REQUESTS);

        // Start fork choice metrics timer.
        let timer = metrics::start_timer(&metrics::FORK_CHOICE_TIMES);

        // Determine the root of the block that is the head of the chain.
        let beacon_block_root = self.fork_choice.find_head(&self)?;

        // If a new head was chosen.
        let result = if beacon_block_root != self.head_info().block_root {
            metrics::inc_counter(&metrics::FORK_CHOICE_CHANGED_HEAD);

            let beacon_block: BeaconBlock<T::EthSpec> = self
                .get_block_caching(&beacon_block_root)?
                .ok_or_else(|| Error::MissingBeaconBlock(beacon_block_root))?;

            let beacon_state_root = beacon_block.state_root;
            let beacon_state: BeaconState<T::EthSpec> = self
                .get_state_caching(&beacon_state_root, Some(beacon_block.slot))?
                .ok_or_else(|| Error::MissingBeaconState(beacon_state_root))?;

            let previous_slot = self.head_info().slot;
            let new_slot = beacon_block.slot;

<<<<<<< HEAD
            // Note: this will declare a re-org if we skip `SLOTS_PER_HISTORICAL_ROOT` blocks
            // between calls to fork choice without swapping between chains. This seems like an
            // extreme-enough scenario that a warning is fine.
            let is_reorg = self.head_info().block_root
                != beacon_state
                    .get_block_root(self.head_info().slot)
                    .map(|root| *root)
                    .unwrap_or_else(|_| Hash256::random());
=======
            let is_reorg = self.head_info().block_root != beacon_block.parent_root;
>>>>>>> 3c6c06a5

            // If we switched to a new chain (instead of building atop the present chain).
            if is_reorg {
                metrics::inc_counter(&metrics::FORK_CHOICE_REORG_COUNT);
                warn!(
                    self.log,
                    "Beacon chain re-org";
                    "previous_head" => format!("{}", self.head_info().block_root),
                    "previous_slot" => previous_slot,
                    "new_head_parent" => format!("{}", beacon_block.parent_root),
                    "new_head" => format!("{}", beacon_block_root),
                    "new_slot" => new_slot
                );
            } else {
                debug!(
                    self.log,
                    "Head beacon block";
                    "justified_root" => format!("{}", beacon_state.current_justified_checkpoint.root),
                    "justified_epoch" => beacon_state.current_justified_checkpoint.epoch,
                    "finalized_root" => format!("{}", beacon_state.finalized_checkpoint.root),
                    "finalized_epoch" => beacon_state.finalized_checkpoint.epoch,
                    "root" => format!("{}", beacon_block_root),
                    "slot" => new_slot,
                );
            };

            let old_finalized_epoch = self.head_info().finalized_checkpoint.epoch;
            let new_finalized_epoch = beacon_state.finalized_checkpoint.epoch;
            let finalized_root = beacon_state.finalized_checkpoint.root;

            // Never revert back past a finalized epoch.
            if new_finalized_epoch < old_finalized_epoch {
                Err(Error::RevertedFinalizedEpoch {
                    previous_epoch: old_finalized_epoch,
                    new_epoch: new_finalized_epoch,
                })
            } else {
                let previous_head_beacon_block_root = self.canonical_head.read().beacon_block_root;
                let current_head_beacon_block_root = beacon_block_root;

                let mut new_head = CheckPoint {
                    beacon_block,
                    beacon_block_root,
                    beacon_state,
                    beacon_state_root,
                };

                new_head.beacon_state.build_all_caches(&self.spec)?;

                let timer = metrics::start_timer(&metrics::UPDATE_HEAD_TIMES);

                // Store the head in the checkpoint cache.
                //
                // The head block is likely to be referenced by the next imported block.
                self.checkpoint_cache.insert(&new_head);

                // Update the checkpoint that stores the head of the chain at the time it received the
                // block.
                *self.canonical_head.write() = new_head;

                metrics::stop_timer(timer);

                // Save `self` to `self.store`.
                self.persist()?;

                let _ = self.event_handler.register(EventKind::BeaconHeadChanged {
                    reorg: is_reorg,
                    previous_head_beacon_block_root,
                    current_head_beacon_block_root,
                });

                if new_finalized_epoch != old_finalized_epoch {
                    self.after_finalization(old_finalized_epoch, finalized_root)?;
                }

                Ok(())
            }
        } else {
            Ok(())
        };

        // End fork choice metrics timer.
        metrics::stop_timer(timer);

        if result.is_err() {
            metrics::inc_counter(&metrics::FORK_CHOICE_ERRORS);
        }

        result
    }

    /// Called after `self` has had a new block finalized.
    ///
    /// Performs pruning and finality-based optimizations.
    fn after_finalization(
        &self,
        old_finalized_epoch: Epoch,
        finalized_block_root: Hash256,
    ) -> Result<(), Error> {
        let finalized_block = self
            .store
            .get::<BeaconBlock<T::EthSpec>>(&finalized_block_root)?
            .ok_or_else(|| Error::MissingBeaconBlock(finalized_block_root))?;

        let new_finalized_epoch = finalized_block.slot.epoch(T::EthSpec::slots_per_epoch());

        if new_finalized_epoch < old_finalized_epoch {
            Err(Error::RevertedFinalizedEpoch {
                previous_epoch: old_finalized_epoch,
                new_epoch: new_finalized_epoch,
            })
        } else {
            self.fork_choice
                .process_finalization(&finalized_block, finalized_block_root)?;

            let finalized_state = self
                .store
                .get_state(&finalized_block.state_root, Some(finalized_block.slot))?
                .ok_or_else(|| Error::MissingBeaconState(finalized_block.state_root))?;

            self.op_pool.prune_all(&finalized_state, &self.spec);

            // TODO: configurable max finality distance
            let max_finality_distance = 0;
            self.store_migrator.freeze_to_state(
                finalized_block.state_root,
                finalized_state,
                max_finality_distance,
            );

            let _ = self.event_handler.register(EventKind::BeaconFinalization {
                epoch: new_finalized_epoch,
                root: finalized_block_root,
            });

            Ok(())
        }
    }

    /// Returns `true` if the given block root has not been processed.
    pub fn is_new_block_root(&self, beacon_block_root: &Hash256) -> Result<bool, Error> {
        Ok(!self
            .store
            .exists::<BeaconBlock<T::EthSpec>>(beacon_block_root)?)
    }

    /// Dumps the entire canonical chain, from the head to genesis to a vector for analysis.
    ///
    /// This could be a very expensive operation and should only be done in testing/analysis
    /// activities.
    pub fn chain_dump(&self) -> Result<Vec<CheckPoint<T::EthSpec>>, Error> {
        let mut dump = vec![];

        let mut last_slot = CheckPoint {
            beacon_block: self.head().beacon_block.clone(),
            beacon_block_root: self.head().beacon_block_root,
            beacon_state: self.head().beacon_state.clone(),
            beacon_state_root: self.head().beacon_state_root,
        };

        dump.push(last_slot.clone());

        loop {
            let beacon_block_root = last_slot.beacon_block.parent_root;

            if beacon_block_root == Hash256::zero() {
                break; // Genesis has been reached.
            }

            let beacon_block: BeaconBlock<T::EthSpec> =
                self.store.get(&beacon_block_root)?.ok_or_else(|| {
                    Error::DBInconsistent(format!("Missing block {}", beacon_block_root))
                })?;
            let beacon_state_root = beacon_block.state_root;
            let beacon_state = self
                .store
                .get_state(&beacon_state_root, Some(beacon_block.slot))?
                .ok_or_else(|| {
                    Error::DBInconsistent(format!("Missing state {:?}", beacon_state_root))
                })?;

            let slot = CheckPoint {
                beacon_block,
                beacon_block_root,
                beacon_state,
                beacon_state_root,
            };

            dump.push(slot.clone());
            last_slot = slot;
        }

        dump.reverse();

        Ok(dump)
    }
}

impl<T: BeaconChainTypes> Drop for BeaconChain<T> {
    fn drop(&mut self) {
        if let Err(e) = self.persist() {
            error!(
                self.log,
                "Failed to persist BeaconChain on drop";
                "error" => format!("{:?}", e)
            )
        } else {
            info!(
                self.log,
                "Saved beacon chain state";
            )
        }
    }
}

fn write_state<T: EthSpec>(prefix: &str, state: &BeaconState<T>, log: &Logger) {
    if WRITE_BLOCK_PROCESSING_SSZ {
        let root = Hash256::from_slice(&state.tree_hash_root());
        let filename = format!("{}_slot_{}_root_{}.ssz", prefix, state.slot, root);
        let mut path = std::env::temp_dir().join("lighthouse");
        let _ = fs::create_dir_all(path.clone());
        path = path.join(filename);

        match fs::File::create(path.clone()) {
            Ok(mut file) => {
                let _ = file.write_all(&state.as_ssz_bytes());
            }
            Err(e) => error!(
                log,
                "Failed to log state";
                "path" => format!("{:?}", path),
                "error" => format!("{:?}", e)
            ),
        }
    }
}

fn write_block<T: EthSpec>(block: &BeaconBlock<T>, root: Hash256, log: &Logger) {
    if WRITE_BLOCK_PROCESSING_SSZ {
        let filename = format!("block_slot_{}_root{}.ssz", block.slot, root);
        let mut path = std::env::temp_dir().join("lighthouse");
        let _ = fs::create_dir_all(path.clone());
        path = path.join(filename);

        match fs::File::create(path.clone()) {
            Ok(mut file) => {
                let _ = file.write_all(&block.as_ssz_bytes());
            }
            Err(e) => error!(
                log,
                "Failed to log block";
                "path" => format!("{:?}", path),
                "error" => format!("{:?}", e)
            ),
        }
    }
}

impl From<DBError> for Error {
    fn from(e: DBError) -> Error {
        Error::DBError(e)
    }
}

impl From<ForkChoiceError> for Error {
    fn from(e: ForkChoiceError) -> Error {
        Error::ForkChoiceError(e)
    }
}

impl From<BeaconStateError> for Error {
    fn from(e: BeaconStateError) -> Error {
        Error::BeaconStateError(e)
    }
}<|MERGE_RESOLUTION|>--- conflicted
+++ resolved
@@ -1504,18 +1504,7 @@
             let previous_slot = self.head_info().slot;
             let new_slot = beacon_block.slot;
 
-<<<<<<< HEAD
-            // Note: this will declare a re-org if we skip `SLOTS_PER_HISTORICAL_ROOT` blocks
-            // between calls to fork choice without swapping between chains. This seems like an
-            // extreme-enough scenario that a warning is fine.
-            let is_reorg = self.head_info().block_root
-                != beacon_state
-                    .get_block_root(self.head_info().slot)
-                    .map(|root| *root)
-                    .unwrap_or_else(|_| Hash256::random());
-=======
             let is_reorg = self.head_info().block_root != beacon_block.parent_root;
->>>>>>> 3c6c06a5
 
             // If we switched to a new chain (instead of building atop the present chain).
             if is_reorg {
