--- conflicted
+++ resolved
@@ -11,17 +11,13 @@
 impl TestingAttestationDataBuilder {
     /// Configures a new `AttestationData` which attests to all of the same parameters as the
     /// state.
-<<<<<<< HEAD
-    pub fn new<T: EthSpec>(state: &BeaconState<T>, index: u64, slot: Slot) -> Self {
-=======
     pub fn new<T: EthSpec>(
-        test_task: &AttestationTestTask,
+        test_task: AttestationTestTask,
         state: &BeaconState<T>,
-        mut shard: u64,
-        slot: Slot,
+        mut index: u64,
+        mut slot: Slot,
         spec: &ChainSpec,
     ) -> Self {
->>>>>>> 24845554
         let current_epoch = state.current_epoch();
         let previous_epoch = state.previous_epoch();
 
@@ -49,36 +45,16 @@
             }
         };
 
-<<<<<<< HEAD
-=======
-        let parent_crosslink = if is_previous_epoch {
-            state.get_previous_crosslink(shard).unwrap()
-        } else {
-            state.get_current_crosslink(shard).unwrap()
-        };
-
-        let mut start = parent_crosslink.end_epoch;
-        let mut end = std::cmp::min(
-            target.epoch,
-            parent_crosslink.end_epoch + spec.max_epochs_per_crosslink,
-        );
-        let mut parent_root = Hash256::from_slice(&parent_crosslink.tree_hash_root());
-        let mut data_root = Hash256::zero();
         let beacon_block_root = *state.get_block_root(slot).unwrap();
 
         match test_task {
-            AttestationTestTask::BadParentCrosslinkStartEpoch => start = Epoch::from(10 as u64),
-            AttestationTestTask::BadParentCrosslinkEndEpoch => end = Epoch::from(0 as u64),
-            AttestationTestTask::BadParentCrosslinkHash => parent_root = Hash256::zero(),
-            AttestationTestTask::NoCommiteeForShard => shard += 2,
-            AttestationTestTask::BadShard => shard = T::ShardCount::to_u64(),
-            AttestationTestTask::IncludedTooEarly => shard += 1,
-            AttestationTestTask::IncludedTooLate => {
-                target = Checkpoint {
-                    epoch: Epoch::from(3 as u64),
-                    root: Hash256::zero(),
-                }
+            // FIXME(sproul)
+            AttestationTestTask::NoCommiteeForShard => index += 2,
+            // AttestationTestTask::BadShard => index = T::ShardCount::to_u64(),
+            AttestationTestTask::IncludedTooEarly => {
+                slot = state.slot - spec.min_attestation_inclusion_delay + 1
             }
+            AttestationTestTask::IncludedTooLate => slot -= T::SlotsPerEpoch::to_u64(),
             AttestationTestTask::BadTargetEpoch => {
                 target = Checkpoint {
                     epoch: Epoch::from(5 as u64),
@@ -103,18 +79,9 @@
                     root: Hash256::zero(),
                 }
             }
-            AttestationTestTask::BadParentCrosslinkDataRoot => data_root = parent_root,
             _ => (),
         }
-        let crosslink = Crosslink {
-            shard,
-            parent_root,
-            start_epoch: start,
-            end_epoch: end,
-            data_root,
-        };
 
->>>>>>> 24845554
         let data = AttestationData {
             slot,
             index,
