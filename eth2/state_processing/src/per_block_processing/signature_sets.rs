--- conflicted
+++ resolved
@@ -6,16 +6,9 @@
 use std::convert::TryInto;
 use tree_hash::{SignedRoot, TreeHash};
 use types::{
-<<<<<<< HEAD
     AggregateSignature, AttesterSlashing, BeaconBlock, BeaconBlockHeader, BeaconState,
-    BeaconStateError, ChainSpec, Deposit, Domain, EthSpec, Fork, Hash256, IndexedAttestation,
+    BeaconStateError, ChainSpec, DepositData, Domain, EthSpec, Hash256, IndexedAttestation,
     ProposerSlashing, PublicKey, Signature, VoluntaryExit,
-=======
-    AggregateSignature, AttestationDataAndCustodyBit, AttesterSlashing, BeaconBlock,
-    BeaconBlockHeader, BeaconState, BeaconStateError, ChainSpec, DepositData, Domain, EthSpec,
-    Hash256, IndexedAttestation, ProposerSlashing, PublicKey, RelativeEpoch, Signature, Transfer,
-    VoluntaryExit,
->>>>>>> 24845554
 };
 
 pub type Result<T> = std::result::Result<T, Error>;
